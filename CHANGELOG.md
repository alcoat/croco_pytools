--- conflicted
+++ resolved
@@ -2,26 +2,11 @@
 
 Release changelog are available here : https://gitlab.inria.fr/croco-ocean/croco_pytools/-/releases
 
-<<<<<<< HEAD
-## [1.0.1] - 2024-06-03
-
-### Added
-- In prepro/ :
-  - In tools_fort_routines : solve issue processing ini and bry files using netcdf4 with large netCDF input file 
-  - Add `s_rho` variables writing in `make_ini.py` and `make_bry.py`
-
-### Fixed
-- **Major In prepro/** : 
-  - wrong vertical integration to compute barotropic transport when using `conserv=1` in `prepro/make_bry.py` . It induce a wrong velocity fields and strong discontinuity from month to month, especially problematic at depth when using the MONTHLY output format.
-  - See issue [#3](https://gitlab.inria.fr/croco-ocean/croco_pytools/-/issues/3) ;
-  check merge request and documentation if interested
-=======
 ## [x.x.x] - xxxx-xx-xx
 
 ### Added
 
 ### Fixed
->>>>>>> 155e9516
 
 ### Changed
 
@@ -29,9 +14,4 @@
 
 ### Removed
 
-<<<<<<< HEAD
-### Other
-
-=======
-### Other
->>>>>>> 155e9516
+### Other
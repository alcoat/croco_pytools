--- conflicted
+++ resolved
@@ -10,8 +10,4 @@
     NETCDFINC = $(shell nf-config --includedir)
     NETCDFLIB = -L$(shell nf-config --includedir)/../lib -lnetcdff -lnetcdf
 #
-<<<<<<< HEAD
-    F2PYFLAGS = --f77flags="-std=legacy" --f90flags="-g -check all -CA -CB -CS -fopenmp" -lgomp
-=======
-    FFLAGS = --f77flags="-std=legacy" --f90flags="-g -fcheck=all -fopenmp" -lgomp
->>>>>>> 3d7f0243
+    F2PYFLAGS = --f77flags="-std=legacy" --f90flags="-g -fcheck=all -fopenmp" -lgomp
#!/usr/bin/env python3
# -*- coding: utf-8 -*-
"""
Created on Thu Feb 13 17:51:49 2025

@author: annelou
"""
#--- Dependencies ---------------------------------------------------------
import xarray as xr
import pylab as plt
import numpy as np
import numpy.ma as ma
import glob as glob
from dateutil.relativedelta import relativedelta
import json
import time
import os
# Readers
import sys
sys.path.append("./Readers")
from aforc_reader import lookvar
from aforc_class import aforc_class, create_class
sys.path.append("./Modules")
from interp_tools import make_xarray
from aforc_netcdf import *
from data_consistency import consistency
from aforc_transformation import *
import scipy.interpolate as itp
import pyinterp.backends.xarray

# *******************************************************************************
#                         U S E R  *  O P T I O N S
# *******************************************************************************

# -------------------------------------------------
# INPUT :
# -------------------------------------------------
data_origin = 'output_MF'
# input_dir = '/path/in/'
# input_prefix = 'era_5-copernicus__*' # For multifiles, if the name of the file begin with the variable name, write '*' before sufix

multi_files = True
input_dir = '/Users/annelou/Documents/DATA/output_hanh/'
input_prefix = '*_NCV-3_ERA5_evaluation_r1i1p1f1_CNRM-MF_CNRM-AROME46t1_v1-r1_1H_*'
output_dir = '/Users/annelou/Documents/DATA/TEST_DEV_AFORC/res_test/hanh_output/'



# multi_files = False # If one file per variable in input : True

# -------------------------------------------------
# OUTPUT :
# -------------------------------------------------
# output_dir = '/path/out/'
output_file_format = "MONTHLY" # How output files are split (MONTHLY,DAILY)

# -------------------------------------------------
# Grid size : 
ownArea = 0 # 0 if area from croco_grd.nc
            # 1 if own area
if ownArea == 0:
    # croco_grd = '/pathin/to/your/croco/grid/croco_grd.nc'
    croco_grd = '/Users/annelou/Documents/croco/croco_grd/croco_grd_NEW_MASK_NCVA.nc'
else:
    lon_min,lon_max,lat_min,lat_max = 4,27,-40,-24

# Dates limits
Yorig = 1950                 # year defining the origin of time as: days since Yorig-01-01
<<<<<<< HEAD
Ystart, Mstart = 1980,2   # Starting month
Yend, Mend  = 1980,3  # Ending month
=======
Ystart, Mstart = 1990,1   # Starting month
Yend, Mend  = 1990,1  # Ending month
>>>>>>> d31f71bd

# -------------------------------------------------
# OPTIONS :
# -------------------------------------------------
# If cumul, indicate the step in hours :
cumul_step = 1 # in hour

# To convert the atmospheric pressure : True
READ_PATM = False

# If there is no STRD variable in raw data, it will be calculated with STR and SST. 
# SST may or may not be extrapolated to the coast. 
# If it is not, this may result in temperature spike at the coast at certain points,
# however, note that extrapolation increases pre-processing time.
# If STRD is in raw data, extrapolation_sst will no be considered.
extrapolation_sst = True # /!\ if sst = ts (surf temp) no need
if extrapolation_sst: 
    data_with_mask = 'sst'
    sst_interp = 'nearest' # 'nearest' or 'cloughtocher' (= cubic, not recommended)

# Extrapolation of all atmospheric data to the coast
# Cut data from the atmospheric land/sea mask
# Need to have a masked variable (for example sst data)
drowning = True
if drowning: 
    data_with_mask = 'sst' # Name from variable dictionnary
    drowning_interp = 'nearest' # 'nearest' or 'cloughtocher' (= cubic, not recommended)
    drowning_plot = True # Save a plot to show the interpolation
    if drowning_plot:
        drowning_plot_folder = output_dir
    
# *****************************************************************************
#                      E N D     U S E R  *  O P T I O N S
# *****************************************************************************

# -------------------------------------------------
# Read variables
# -------------------------------------------------
variables = create_class(lookvar(data_origin),multi_files)

# -------------------------------------------------
# Setting processed output directory
# -------------------------------------------------
# Get the current directory
os.makedirs(output_dir,exist_ok=True)

# -------------------------------------------------
# python Dictionary from JSON file
# -------------------------------------------------
with open('./Readers/croco_variables.json', 'r') as jf:
    croco_variables = json.load(jf)

# -------------------------------------------------
# Read croco grid to find emprise
# -------------------------------------------------
if ownArea == 0:
    grid = xr.open_dataset(croco_grd)
    lon_min,lon_max,lat_min,lat_max = grid['lon_rho'].min(),grid['lon_rho'].max(),grid['lat_rho'].min(),grid['lat_rho'].max()

# *****************************************************************************
#                                MAIN FUNCTION
# *****************************************************************************
start_time = time.time() 
    
if __name__ == "__main__":
# -----------------------------------
# IF DROWNING, WILL EXTRACT THE MASK
# -----------------------------------
    if extrapolation_sst or drowning:
        pathin = find_type_path(input_dir,Ystart,Mstart)
        if multi_files: input_file = find_input(pathin,input_prefix,Ystart,Mstart,multi_files,READ_PATM,variables.get_var(data_with_mask))
        else: input_file = find_input(pathin,input_prefix,Ystart,Mstart,multi_files,READ_PATM)
        enginein = find_engine(input_file[0])
        land_mask = xr.open_dataset(input_file[0],engine=enginein)[variables.get_var(data_with_mask)].to_masked_array()
        land_mask = ma.getmask(land_mask[0,:,:])

# -----------------------------------
# LOOP ON YEARS AND MONTHS
# -----------------------------------
    for year_inprocess in range(Ystart,Yend+1): 
        if year_inprocess == Ystart: month_inprocess = Mstart
        else: month_inprocess = 1
        
        while month_inprocess <= 12 and (year_inprocess < Yend or (year_inprocess == Yend and month_inprocess <= Mend)):
            
            # Find the path of data (subfolders in years and months or not)
            pathin = find_type_path(input_dir,year_inprocess,month_inprocess)
            
            # Remove index grib files if necessary
            remove_grb_indx(pathin)
                
            # Put start and end date to the right format 
            start_date = plt.datetime.datetime(year_inprocess,month_inprocess,1,0)
            end_date = plt.datetime.datetime(year_inprocess,month_inprocess,1,0) + relativedelta(months=1,hours=-1) # Last day of the ending month

            # Flag not to read files more than once if they are not multi_files
            # If multi_files, will remains True
            flag_frst = True
            
# -----------------------------------
# LOOP ON VARIABLES
# -----------------------------------
            for var in variables.raw_name: 
                print(var)
                if var == 'msl' and not READ_PATM:
                    continue
                elif var == 'lon' or var == 'lat' or var == 'dswrf' or var == 'sst':
                    continue

# -----------------------------------
# READ THE DATA
# -----------------------------------

# If multi_files : 
# ----------------
                if multi_files:
                    # Find file names :
                    input_file = find_input(pathin,input_prefix,year_inprocess,month_inprocess,multi_files,READ_PATM,variables.get_var(var))
                    if input_file==[]:
                        continue
                    else:
                        # Find if netcdf or grib files
                        enginein = find_engine(input_file[0])
                        # Open data
                        dataxr = xr.open_mfdataset(input_file,combine='nested',concat_dim='time', engine=enginein, chunks={'time': 'auto',  variables.get_var('lon'): 'auto',  variables.get_var('lat'): 'auto'})
                        
                    # Some variables need other for calculation :
                    if var == 'str' or var == 'q' or var == 'uswrf':  
                        # Remove index grib files if necessary
                        if enginein == 'cfgrib': remove_grb_indx(pathin)
                        # Find the needeed variable :
                        var2 = [i for i in range(len(['str','q','uswrf'])) if ['str','q','uswrf'][i] == var]
                        var2 = ['sst', 't2m', 'dswrf'][var2[0]]
                        input_file = find_input(pathin,input_prefix,year_inprocess,month_inprocess,multi_files,READ_PATM,variables.get_var(var2))
                        if input_file==[]:
                            print('/!\ ', var2, 'files cannot be read and are necessary for calculations relative to', var, '/!\ ')
                            sys.exit()
                            
                        # Merge data in the same Dataset
                        dataxr = xr.merge([dataxr,xr.open_mfdataset(input_file,combine='nested',concat_dim='time', engine=enginein, chunks={'time': 'auto',  variables.get_var('lon'): 'auto',  variables.get_var('lat'): 'auto'})])    
                        
# If not multi_files and not already read :
# -----------------------------------------
                elif flag_frst==True: 
                    # Find file names :
                    input_file = find_input(pathin,input_prefix,year_inprocess,month_inprocess,multi_files,READ_PATM)
                    # Find if netcdf or grib files
                    enginein = find_engine(input_file[0])
                    # Open data
                    dataxr = xr.open_mfdataset(input_file,combine='nested',concat_dim='time', engine=enginein, chunks={'time': 'auto',  variables.get_var('lon'): 'auto',  variables.get_var('lat'): 'auto'})
                    
                # Remove index grib files if necessary
                if enginein == 'cfgrib': remove_grb_indx(pathin)
                
# -----------------------------------
# IF MULTI_FILES OR FIRST VARIABLE :
# -----------------------------------       
                if flag_frst==True:
                    if not multi_files:
                        flag_frst = False
                        
# Rename dimension lon/lat :
# --------------------------
                    if variables.get_var('lon') != 'lon': 
                        dataxr = dataxr.rename({variables.get_var('lon') : 'lon'})
                        dataxr = dataxr.rename({variables.get_var('lat') : 'lat'})

# Drop dimensions and coordinates that are not in ['time', 'lon', 'lat', 'x', 'y'] :
# ----------------------------------------------------------------------------------
                    # Remove dimension with len = 1 (if any)
                    dataxr = np.squeeze(dataxr)
                    drop_dims = [dim for dim in dataxr[variables.get_var(var)].dims if dim not in ['time', 'lon', 'lat', 'x', 'y']]
                    drop_coords = [coords for coords in dataxr.coords if coords not in ['time', 'lon', 'lat', 'x', 'y']]
                    dataxr = dataxr.drop_vars(drop_coords, errors="ignore")
                    isel_dim = {dim: 0 for dim in drop_dims}
                    indvar2 = [i for i in range(len(['str','q','uswrf'])) if ['str','q','uswrf'][i] == var]
                    dataxr = dataxr.isel(**isel_dim)
                    if drop_dims != []:
                        print("WARNING : the variable has dimension other than ['time', 'lon', 'lat', 'x', 'y'] \n ",\
                              "the index 0 has been taken :",drop_dims)

# ------------------------------------
# SELECT AREA AND TIME :
# ------------------------------------

                    # Check if lon/lat are 1D or 2D :
                    lon_dim = dataxr['lon'].dims
                    lat_dim = dataxr['lat'].dims

# Irregular grid (2D lon/lat) :
# -----------------------------
                    if len(lon_dim) == 2 and len(lat_dim) == 2:
                        irreg = 1
                        # Find lon/lat indices to cut the grid :
                        ix_min,ix_max,iy_latmin,iy_latmax = ind_irreg_grid(dataxr.isel(time=0),variables.get_var(var),lon_min,lon_max,lat_min,lat_max)
<<<<<<< HEAD
                        
                        # Latitudes from min to max :
                        if iy_latmin < iy_latmax: iy_min = iy_latmin  ; iy_max = iy_latmax
                        # Reversed latitudes (max to min) :
                        else: iy_min = iy_latmax  ; iy_max = iy_latmin

                        # Take margin :
                        iy_min -= 4 ; ix_min -= 4
                        if iy_min < 0: iy_min = 0
                        if ix_min < 0: ix_min = 0
                        iy_max += 4 ; ix_max += 4
                        if iy_max // len(dataxr[lon_dim[0]]) == 1: iy_max = len(dataxr[lon_dim[0]])
                        if ix_max // len(dataxr[lon_dim[1]]) == 1: ix_max = len(dataxr[lon_dim[1]])
                        
=======
                        
                        # Latitudes from min to max :
                        if iy_latmin < iy_latmax: iy_min = iy_latmin  ; iy_max = iy_latmax
                        # Reversed latitudes (max to min) :
                        else: iy_min = iy_latmax  ; iy_max = iy_latmin

                        # Take margin :
                        iy_min -= 4 ; ix_min -= 4
                        if iy_min < 0: iy_min = 0
                        if ix_min < 0: ix_min = 0
                        iy_max += 4 ; ix_max += 4
                        if iy_max // len(dataxr[lon_dim[0]]) == 1: iy_max = len(dataxr[lon_dim[0]])
                        if ix_max // len(dataxr[lon_dim[1]]) == 1: ix_max = len(dataxr[lon_dim[1]])
                        
>>>>>>> d31f71bd
                        sel_args = {lon_dim[0]: slice(iy_min,iy_max),lon_dim[1]:slice(ix_min,ix_max)}
              
# Regular grid (1D lon/lat) :
# ---------------------------             
                    else: 
                        irreg = 0
                        # Find lon/lat indices to cut the grid :
                        ix_min = int(find_nearest(dataxr['lon'],lon_min))
                        ix_max = int(find_nearest(dataxr['lon'],lon_max))
                        iy_latmin = int(find_nearest(dataxr['lat'],lat_min))
                        iy_latmax = int(find_nearest(dataxr['lat'],lat_max))

                        # Latitudes from min to max :
                        if iy_latmin < iy_latmax: iy_min = iy_latmin  ; iy_max = iy_latmax
                        # Reversed latitudes (max to min) :
                        else: iy_min = iy_latmax  ; iy_max = iy_latmin

                        # Take margin :
                        iy_min -= 4 ; ix_min -= 4
                        if iy_min < 0: iy_min = 0
                        if ix_min < 0: ix_min = 0
                        iy_max += 4 ; ix_max += 4
                        if iy_max // len(dataxr['lat']) == 1: iy_max = len(dataxr['lat'])
                        if ix_max // len(dataxr['lon']) == 1: ix_max = len(dataxr['lon'])

                        # Selection :
                        sel_args = {lat_dim[0]: slice(iy_min,iy_max),lon_dim[0]:slice(ix_min,ix_max)}
                    
                    # Reduced dataset in time, lon and lat :
                    dataxr_inprocess = dataxr.sel(time=slice(start_date,end_date)).isel(**sel_args)
                    
                    # Reduced land_mask in lon and lat :
                    if extrapolation_sst or drowning:
                        land_mask = land_mask[iy_min:iy_max,ix_min:ix_max]

# -----------------------------------------------------
# GROUP BY MONTHS OR DAYS DEPEND ON THE WANTED OUTPUT :
# -----------------------------------------------------
                    
                    if output_file_format == 'MONTHLY':
                        data_grouped = dataxr_inprocess.groupby('time.month')
                        
                    elif output_file_format == 'DAILY':
                        data_grouped = dataxr_inprocess.groupby('time.dayofyear')
            
                    # Creation of a group index :
                    labels = list(data_grouped.groups.keys())
                    index_to_label = {i: label for i, label in enumerate(labels)}

# -----------------------------------
# LOOP ON GROUPS (MONTHS OR DAYS) :
# -----------------------------------
                for ii in range(len(labels)): 
                    i = index_to_label[ii]
        
                    print('\n-----------------------------------')
                    if output_file_format.upper() == "DAILY":
                        print(' Processing Year %s - Month %02i - Day %02i' %(data_grouped[i]['time'].dt.year[0].item(),data_grouped[i]['time'].dt.month[0].item(),data_grouped[i]['time'].dt.day[0].item()))
                    elif output_file_format.upper() == "MONTHLY":
                        print(' Processing Year %s - Month %02i' %(data_grouped[i]['time'].dt.year[0].item(),data_grouped[i]['time'].dt.month[0].item()))
                    print('-----------------------------------')
                    
                    print('Processing variable : var/vname :'+var+'/'+variables.get_var(var))
    
# Check data consistency : 
# ------------------------
                    consistency(data_grouped[i])
                    
# -----------------------------------
# CONVERT DATA IF NECESSARY : 
# -----------------------------------

# Flip data : 
# -----------
                    # If reversed latitudes, will flip them :
                    data = flip_data(data_grouped[i][variables.get_var(var)])

# Remove accumulation period : 
# ----------------------------
                    # Depend if the variable is flag with 'cumul' (cf aforc_reader.py) :
                    if variables.get_iscumul(var) == 'cumul':
                        data = remove_cumul(data,cumul_step)
                        
# Put data in the wanted unit : 
# -----------------------------
                    data = unit_conversion(data,var,variables)
                    
# If the variable is not the final one and calculations are required : 
# --------------------------------------------------------------------
                    # To access to strd : 
                    if var == 'str':
                        sst = flip_data(data_grouped[i][variables.get_var('sst')])
                        sst = unit_conversion(sst,'sst',variables)
                        if extrapolation_sst:
                            sst = extrapolation(sst.values,sst.lon.values,sst.lat.values,land_mask,sst_interp)
                        else:
                            sst = sst.values
                        data = strd_calculation(data,sst,variables,croco_variables)
                        var = 'strd'
                    
                    # To access to r :
                    elif var == 'q':
                        t2m = flip_data(data_grouped[i][variables.get_var('t2m')])
                        t2m = unit_conversion(t2m,'t2m',variables)
                        data = r_calculation(data,t2m,croco_variables)
                        var = 'r'
                        
                    # To access to ssr :
                    elif var == 'uswrf':
                        dswrf = flip_data(data_grouped[i][variables.get_var('dswrf')])
                        if variables.get_iscumul('dswrf') == 'cumul':
                            dswrf = remove_cumul(dswrf,cumul_step)
                        dswrf = unit_conversion(dswrf,'dswrf',variables)
                        data = ssr_calculation(data,dswrf,croco_variables)
                        var = 'ssr'
                        
# If the variable is the final one : 
# ----------------------------------
                    else:
                        data = attr(data,var,variables,croco_variables)
                        
# If drowning, will extrapolate the sea data to the land data :
# -------------------------------------------------------------
                    if drowning:
                        data_extra = extrapolation(data.values,data.lon.values,data.lat.values,land_mask,drowning_interp)
                        
                        if drowning_plot and year_inprocess == Ystart and month_inprocess == Mstart:
                            extrapolation_plot(data,data_extra,land_mask,drowning_plot_folder)
                            
                        data = xr.DataArray(data_extra, dims = data.dims, coords = data.coords, name = data.name, attrs = data.attrs) 
                        
                        
# Put time in the right format :
# ------------------------------
                    data = time_origin(data,Yorig)
                    
# Put the good metadata :
# -----------------------
                    data = metadata(data)
                    
# Put the good encoding : 
# -----------------------
                    data,encoding = missing_data(data,var)
                    
# -----------------------------------
# CREATE THE NETCDF :
# -----------------------------------
                    data = create_netcdf(data,output_dir,output_file_format,encoding)

# Will go on next month :
# -----------------------
            month_inprocess += 1
            
end_time = time.time()
time_taken = end_time - start_time
print("Computation time:", time_taken, "sec")
<|MERGE_RESOLUTION|>--- conflicted
+++ resolved
@@ -35,23 +35,16 @@
 # -------------------------------------------------
 # INPUT :
 # -------------------------------------------------
-data_origin = 'output_MF'
-# input_dir = '/path/in/'
-# input_prefix = 'era_5-copernicus__*' # For multifiles, if the name of the file begin with the variable name, write '*' before sufix
-
-multi_files = True
-input_dir = '/Users/annelou/Documents/DATA/output_hanh/'
-input_prefix = '*_NCV-3_ERA5_evaluation_r1i1p1f1_CNRM-MF_CNRM-AROME46t1_v1-r1_1H_*'
-output_dir = '/Users/annelou/Documents/DATA/TEST_DEV_AFORC/res_test/hanh_output/'
-
-
-
-# multi_files = False # If one file per variable in input : True
+data_origin = 'era_dataref'
+input_dir = '/path/in/'
+input_prefix = 'era_5-copernicus__*' # For multifiles, if the name of the file begin with the variable name, write '*' before sufix
+
+multi_files = False # If one file per variable in input : True
 
 # -------------------------------------------------
 # OUTPUT :
 # -------------------------------------------------
-# output_dir = '/path/out/'
+output_dir = '/path/out/'
 output_file_format = "MONTHLY" # How output files are split (MONTHLY,DAILY)
 
 # -------------------------------------------------
@@ -59,20 +52,14 @@
 ownArea = 0 # 0 if area from croco_grd.nc
             # 1 if own area
 if ownArea == 0:
-    # croco_grd = '/pathin/to/your/croco/grid/croco_grd.nc'
-    croco_grd = '/Users/annelou/Documents/croco/croco_grd/croco_grd_NEW_MASK_NCVA.nc'
+    croco_grd = '/pathin/to/your/croco/grid/croco_grd.nc'
 else:
     lon_min,lon_max,lat_min,lat_max = 4,27,-40,-24
 
 # Dates limits
 Yorig = 1950                 # year defining the origin of time as: days since Yorig-01-01
-<<<<<<< HEAD
 Ystart, Mstart = 1980,2   # Starting month
-Yend, Mend  = 1980,3  # Ending month
-=======
-Ystart, Mstart = 1990,1   # Starting month
-Yend, Mend  = 1990,1  # Ending month
->>>>>>> d31f71bd
+Yend, Mend  = 1980,2  # Ending month
 
 # -------------------------------------------------
 # OPTIONS :
@@ -268,7 +255,6 @@
                         irreg = 1
                         # Find lon/lat indices to cut the grid :
                         ix_min,ix_max,iy_latmin,iy_latmax = ind_irreg_grid(dataxr.isel(time=0),variables.get_var(var),lon_min,lon_max,lat_min,lat_max)
-<<<<<<< HEAD
                         
                         # Latitudes from min to max :
                         if iy_latmin < iy_latmax: iy_min = iy_latmin  ; iy_max = iy_latmax
@@ -283,22 +269,6 @@
                         if iy_max // len(dataxr[lon_dim[0]]) == 1: iy_max = len(dataxr[lon_dim[0]])
                         if ix_max // len(dataxr[lon_dim[1]]) == 1: ix_max = len(dataxr[lon_dim[1]])
                         
-=======
-                        
-                        # Latitudes from min to max :
-                        if iy_latmin < iy_latmax: iy_min = iy_latmin  ; iy_max = iy_latmax
-                        # Reversed latitudes (max to min) :
-                        else: iy_min = iy_latmax  ; iy_max = iy_latmin
-
-                        # Take margin :
-                        iy_min -= 4 ; ix_min -= 4
-                        if iy_min < 0: iy_min = 0
-                        if ix_min < 0: ix_min = 0
-                        iy_max += 4 ; ix_max += 4
-                        if iy_max // len(dataxr[lon_dim[0]]) == 1: iy_max = len(dataxr[lon_dim[0]])
-                        if ix_max // len(dataxr[lon_dim[1]]) == 1: ix_max = len(dataxr[lon_dim[1]])
-                        
->>>>>>> d31f71bd
                         sel_args = {lon_dim[0]: slice(iy_min,iy_max),lon_dim[1]:slice(ix_min,ix_max)}
               
 # Regular grid (1D lon/lat) :

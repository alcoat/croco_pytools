# croco_pytools

This is a python redesign of the matlab pre- and post-processing tools for CROCO (croco_tools) developed over the last 20 years.

It's a work in progress, which needs to be improved and further tested for some of its features.

## Release notes: 

Release changelog are available here : https://gitlab.inria.fr/croco-ocean/croco_pytools/-/releases

## GIT checkout:

`git clone --branch release https://gitlab.inria.fr/croco-ocean/croco_pytools.git`

To get the tag list available (here va.b.c in the example) :

`git fetch --tags`

`git tag -l`

<<<<<<< HEAD
It is recommended to use the latest tag (let say here vx.y):  `git checkout tags/vx.y`
=======
It is recommended to use the latest tag (let say here vx.y.z):  `git checkout tags/vx.y.z`
>>>>>>> 5477798d


## Reminders

These scripts come with no warranty, and are provided on a free community development basis.

## Contents:
The repository consists of several parts :
  - ***prepro***: a set of python routines, interface with fortran to process the grid and forcing files (initialization, open-boundary conditions, tides forcing, rivers forcing)
  - ***croco_pyvisu***: a vizualisation GUI
  - ***xcroco***: for analysis based on xarray and xgcm

#
### prepro
**croco_pytools/prepro** remains in the footsteps of the matlab **croco_tools** with the following teps for creating a configuration:
* ``make_grid``: build the grid, its mask and bathymetry (with chosen smoothing)
* ``make_bry``: build the lateral boundary conditions (3D currents, temperature and salinity, barotropic currents, surface elevation)
* ``make_ini``: build the initial conditions

And eventually:
* ``make_tides``: build tidal forcing
* ``make_rivers``: build river forcing

No routine is available for managing surface forcing at the moment, and the users are suggested to use the ``ONLINE`` cppkey in CROCO, 
which performs the surface forcing interpolation, directly during the run. 
See the usual croco_tools tutorial, and tools for downloading and formating the data. 

These pre-processing tools are taking advantage of several fortran routines created by Alexander Shchepetkin, which are interfaced within python with f2py.

**Readers** are available for the various type of data, to ease the use and addition of different type of input data. 

**croco_pytools/prepro** installation required to set-up a python environment (see prepro/env/environment_tools.yml), and
compilation of fortran routines interfaced with python routines. 
Scripts for easy installation are provided: 
- general script: prepro/install.py
- script for conda environment: prepro/env/conda_install.py
- script for fortran compilation: prepro/Modules: compilation_fortran_tools.py

See the full [documentation]( https://croco-ocean.gitlabpages.inria.fr/croco_pytools/prepro) for more details.

#
### croco_pyvisu
Croco_pyvisu is a  GUI tool written in python to visualize history files genarated by the Croco model.

The croco_pyvisu directory is provided by the CROCO_PYTOOLS.  
See the [documentation](https://croco-ocean.gitlabpages.inria.fr/croco_pytools/croco_pyvisu) for the installation and the way to use it.


#
### xcroco
Xcroco is a library written in python to analyse history files genarated by the Croco model.

The Xcroco directory is provided by the CROCO_PYTOOLS.
See [documentation]( https://croco-ocean.gitlabpages.inria.fr/croco_pytools/xcroco) for the installation and the way to use it. 
<|MERGE_RESOLUTION|>--- conflicted
+++ resolved
@@ -18,11 +18,7 @@
 
 `git tag -l`
 
-<<<<<<< HEAD
-It is recommended to use the latest tag (let say here vx.y):  `git checkout tags/vx.y`
-=======
 It is recommended to use the latest tag (let say here vx.y.z):  `git checkout tags/vx.y.z`
->>>>>>> 5477798d
 
 
 ## Reminders
